##<img src="logos/nats-server.png" width="300">
[![License][License-Image]][License-Url] [![ReportCard][ReportCard-Image]][ReportCard-Url] [![Build][Build-Status-Image]][Build-Status-Url] [![Release][Release-Image]][Release-Url] [![Coverage][Coverage-Image]][Coverage-Url]

A High Performance [NATS](https://nats.io) Server written in [Go.](http://golang.org)

## Quickstart

If you just want to start using NATS, and you have [installed Go](https://golang.org/doc/install) 1.5+ and set your $GOPATH:

Install and run the NATS server:

```
go get github.com/nats-io/gnatsd
gnatsd -D -V
```

Install the [Go NATS client](https://github.com/nats-io/go-nats/blob/master/README.md):

```
go get github.com/nats-io/go-nats
```

## Installation

You can install the NATS server binary or Docker image, connect to a NATS service, or build the server from source.

### Download

The recommended way to install the NATS server is to [download](http://nats.io/download/) one of the pre-built release binaries which are available for OSX, Linux (x86-64/ARM), Windows, and Docker. Instructions for using these binaries are on the [GitHub releases page][github-release].

### Demo

You can connect to a public NATS server that is running at our demo site: [nats://demo.nats.io:4222](nats://demo.nats.io:4222), and a secure version at [tls://demo.nats.io:4443](nats://demo.nats.io:4443). See the [protocol](#protocol) section for usage.

### Build

You can build the latest version of the server from the `master` branch. The master branch generally should build and pass tests, but may not work correctly in your environment. Note that stable branches of operating system packagers provided by your OS vendor may not be sufficient.

You need [*Go*](http://golang.org/) version 1.5+ [installed](https://golang.org/doc/install) to build the NATS server. We support vendored dependencies, which are fully supported in Go 1.6. For Go 1.5, build with `GO15VENDOREXPERIMENT=1`.

- Run `go version` to verify that you are running Go 1.5+. (Run `go help` for more guidance.)
- Clone the <https://github.com/nats-io/gnatsd> repository.
- Run `go build` inside the `/nats-io/gnatsd` directory. A successful build produces no messages and creates the server executable `gnatsd` in the directory.
- Run `go test ./...` to run the unit regression tests.

## Running

To start the NATS server with default settings (and no authentication or clustering), you can invoke the `gnatsd` binary with no [command line options](#command-line-arguments) or [configuration file](#configuration-file).

```sh
> ./gnatsd
[37274] 2016/12/15 18:33:12.119961 [INF] Starting nats-server version 0.9.6
[37274] 2016/12/15 18:33:12.120060 [INF] Listening for client connections on 0.0.0.0:4222
[37274] 2016/12/15 18:33:12.120154 [INF] Server is ready
```

The server is started and listening for client connections on port 4222 (the default) from all available interfaces. The logs are displayed to stdout as shown above in the server output.

### Clients

The NATS ecosystem provides a large range of supported and community [clients](http://nats.io/documentation/clients/nats-clients/), including Go, Java, Node, and many more. For the complete up-to-date list, visit the [NATS download site](https://nats.io/download).

### Protocol

The NATS server uses a [text based protocol](http://nats.io/documentation/internals/nats-protocol/), so interacting with it can be as simple as using telnet as shown below. See also the [protocol demo](http://nats.io/documentation/internals/nats-protocol-demo/).

```sh
> telnet demo.nats.io 4222
Trying 107.170.221.32...
Connected to demo.nats.io.
Escape character is '^]'.
INFO {"server_id":"kG19DsXX1UVeSyEjhl3RFw","version":"0.9.6","go":"go1.7.4","host":"0.0.0.0","port":4222, ...}
SUB foo 1
+OK
PUB foo 11
Hello World
+OK
MSG foo 1 11
Hello World
```

## Command line arguments

The NATS server accepts command line arguments to control its behavior. Usage is shown below. Note that command line arguments override those items in the [configuration file](#configuration-file).

```
Server Options:
    -a, --addr <host>                Bind to host address (default: 0.0.0.0)
    -p, --port <port>                Use port for clients (default: 4222)
    -P, --pid <file>                 File to store PID
    -m, --http_port <port>           Use port for http monitoring
    -ms,--https_port <port>          Use port for https monitoring
    -c, --config <file>              Configuration file

Logging Options:
    -l, --log <file>                 File to redirect log output
    -T, --logtime                    Timestamp log entries (default: true)
    -s, --syslog                     Enable syslog as log method
    -r, --remote_syslog <addr>       Syslog server addr (udp://localhost:514)
    -D, --debug                      Enable debugging output
    -V, --trace                      Trace the raw protocol
    -DV                              Debug and trace

Authorization Options:
        --user <user>                User required for connections
        --pass <password>            Password required for connections
        --auth <token>               Authorization token required for connections

TLS Options:
        --tls                        Enable TLS, do not verify clients (default: false)
        --tlscert <file>             Server certificate file
        --tlskey <file>              Private key for server certificate
        --tlsverify                  Enable TLS, verify client certificates
        --tlscacert <file>           Client certificate CA for verification

Cluster Options:
        --routes <rurl-1, rurl-2>    Routes to solicit and connect
        --cluster <cluster-url>      Cluster URL for solicited routes
        --no_advertise <bool>        Advertise known cluster IPs to clients


Common Options:
    -h, --help                       Show this message
    -v, --version                    Show version
        --help_tls                   TLS help
```

## Configuration file

Typically you configure the NATS server using a configuration file, an example of which is shown below. See also the [server configuration file](http://nats.io/documentation/server/gnatsd-config/) documentation for details on the configuration language.

```
listen: localhost:4242 # host/port to listen for client connections

http: localhost:8222 # HTTP monitoring port

# Authorization for client connections
authorization {
  user:     derek
  # ./util/mkpassword -p T0pS3cr3t
  password: $2a$11$W2zko751KUvVy59mUTWmpOdWjpEm5qhcCZRd05GjI/sSOT.xtiHyG
  timeout:  1
}

# Cluster definition

cluster {

  listen: localhost:4244 # host/port for inbound route connections

  # Authorization for route connections
  authorization {
    user: route_user
    # ./util/mkpassword -p T0pS3cr3tT00!
    password: $2a$11$xH8dkGrty1cBNtZjhPeWJewu/YPbSU.rXJWmS6SFilOBXzmZoMk9m
    timeout: 0.5
  }

  # Routes are actively solicited and connected to from this server.
  # Other servers can connect to us if they supply the correct credentials
  # in their routes definitions from above.

  routes = [
    nats-route://user1:pass1@127.0.0.1:4245
    nats-route://user2:pass2@127.0.0.1:4246
  ]
}

# logging options
debug:   false
trace:   true
logtime: false
log_file: "/tmp/nats-server.log"

# pid file
pid_file: "/tmp/nats-server.pid"

# Some system overides

# max_connections
max_connections: 100

# maximum protocol control line
max_control_line: 512

# maximum payload
max_payload: 65536

# slow consumer threshold
max_pending_size: 10000000
```

## Variables

The NATS sever configuration language supports block-scoped variables that can be used for templating in the configuration file, and specifically to ease setting of group values for [permission fields](#authorization) and [user authentication](#authentication).

Variables can be referenced by the prefix `$`, for example: `$PASSWORD`. Variables can be defined in the configuration file itself or reference environment variables.

Any value in the configuration language can be a variable reference (`key=$VALUE`). Note that the variable identifier (name) is not case sensitive, but is capitalized by convention for readability.

## Clustering

Clustering lets you scale NATS messaging by having multiple NATS servers communicate with each other. Clustering lets messages published to one server be routed and received by a subscriber on another server. See also the [clustered NATS](http://nats.io/documentation/server/gnatsd-cluster/) documentation.

### Full mesh required

In order for clustering to work correctly, all NATS servers must be connected to each other.

NATS servers have a forwarding limit of one hop. This means that each server will **only** forward a message that it has received **from a client** to  all connected servers that expressed interest in the message's published subject. A message received **from** a route will only be distributed to local clients.

### Configuration options

NATS supports running each server in clustered mode. The following command line options are supported:

    --cluster [cluster url]     Cluster URL for solicited routes
    --routes [rurl-1, rurl-2]   Routes to solicit and connect

The `--cluster` flag specifies the NATS URL where the server listens for connections from other servers.

The `--routes` flag specifies the NATS URL for one or more servers in the cluster. When a server connects to a specified route, it will advertise its own cluster URL to other servers. Note that when the `--routes` option is specified a `--cluster` option is also required.

Previous releases required you to build the complete mesh using the `--routes` flag. To define your cluster in the current release, please follow the "Basic example" as described below.

### Basic example

NATS makes building the full mesh easy. Simply designate a server to be a *seed* server. All other servers in the cluster simply specify the *seed* server as its server's routes option as indicated below.

When running NATS Servers in different hosts, the command line parameters for all servers could be as simple as:

```
gnatsd --cluster nats://$HOSTNAME:$NATS_CLUSTER_PORT --routes nats://$NATS_SEED_HOST:$NATS_CLUSTER_PORT
```

Even on the host where the *seed* is running, the above would work as the server would detect an attempt to connect to itself and ignore that. In other words, the same command line could be deployed in several hosts and the full mesh will properly form.

Note that you don't have to connect all servers to the same *seed* server, any server accepting a connection will inform other servers in the mesh about that new server so that they can connect to it. The advantage of the seed approach, is that you can deploy the same configuration to all hosts.

### 3-node example

The following example demonstrates how to run a cluster of 3 servers on the same host. We will start with the seed server and use the `-D` command line parameter to produce debug information.

See also [clustered NATS](http://nats.io/documentation/server/gnatsd-cluster/) for clustered NATS examples using Docker.

```
gnatsd -p 4222 -cluster nats://localhost:4248 -D
```

Alternatively, you could use a configuration file, let's call it `seed.conf`, with a content similar to this:

```
# Cluster Seed Node

listen: 127.0.0.1:4222
http: 8222

cluster {
  listen: 127.0.0.1:4248
}
```

And start the server like this:

```
gnatsd -config ./seed.conf -D
```

This will produce an output similar to:

```
[75653] 2016/04/26 15:14:47.339321 [INF] Listening for route connections on 127.0.0.1:4248
[75653] 2016/04/26 15:14:47.340787 [INF] Listening for client connections on 127.0.0.1:4222
[75653] 2016/04/26 15:14:47.340822 [DBG] server id is xZfu3u7usAPWkuThomoGzM
[75653] 2016/04/26 15:14:47.340825 [INF] server is ready
```

It is also possible to specify the hostname and port independently. At least the port is required. If you leave the hostname off it will bind to all the interfaces ('0.0.0.0').

```
cluster {
  host: 127.0.0.1
  port: 4248
}
```

Now let's start two more servers, each one connecting to the seed server.

```
gnatsd -p 5222 -cluster nats://localhost:5248 -routes nats://localhost:4248 -D
```

When running on the same host, we need to pick different ports for the client connections `-p`, and for the port used to accept other routes `-cluster`. Note that `-routes` points to the `-cluster` address of the seed server (`localhost:4248`).

Here is the log produced. See how it connects and registers a route to the seed server (`...GzM`).

```
[75665] 2016/04/26 15:14:59.970014 [INF] Listening for route connections on localhost:5248
[75665] 2016/04/26 15:14:59.971150 [INF] Listening for client connections on 0.0.0.0:5222
[75665] 2016/04/26 15:14:59.971176 [DBG] server id is 53Yi78q96t52QdyyWLKIyE
[75665] 2016/04/26 15:14:59.971179 [INF] server is ready
[75665] 2016/04/26 15:14:59.971199 [DBG] Trying to connect to route on localhost:4248
[75665] 2016/04/26 15:14:59.971551 [DBG] 127.0.0.1:4248 - rid:1 - Route connection created
[75665] 2016/04/26 15:14:59.971559 [DBG] 127.0.0.1:4248 - rid:1 - Route connect msg sent
[75665] 2016/04/26 15:14:59.971720 [DBG] 127.0.0.1:4248 - rid:1 - Registering remote route "xZfu3u7usAPWkuThomoGzM"
[75665] 2016/04/26 15:14:59.971731 [DBG] 127.0.0.1:4248 - rid:1 - Route sent local subscriptions
```

From the seed's server log, we see that the route is indeed accepted:

```
[75653] 2016/04/26 15:14:59.971602 [DBG] 127.0.0.1:52679 - rid:1 - Route connection created
[75653] 2016/04/26 15:14:59.971733 [DBG] 127.0.0.1:52679 - rid:1 - Registering remote route "53Yi78q96t52QdyyWLKIyE"
[75653] 2016/04/26 15:14:59.971739 [DBG] 127.0.0.1:52679 - rid:1 - Route sent local subscriptions
```

Finally, let's start the third server:

```
gnatsd -p 6222 -cluster nats://localhost:6248 -routes nats://localhost:4248 -D
```

Again, notice that we use a different client port and cluster address, but still point to the same seed server at the address `nats://localhost:4248`:

```
[75764] 2016/04/26 15:19:11.528185 [INF] Listening for route connections on localhost:6248
[75764] 2016/04/26 15:19:11.529787 [INF] Listening for client connections on 0.0.0.0:6222
[75764] 2016/04/26 15:19:11.529829 [DBG] server id is IRepas80TBwJByULX1ulAp
[75764] 2016/04/26 15:19:11.529842 [INF] server is ready
[75764] 2016/04/26 15:19:11.529872 [DBG] Trying to connect to route on localhost:4248
[75764] 2016/04/26 15:19:11.530272 [DBG] 127.0.0.1:4248 - rid:1 - Route connection created
[75764] 2016/04/26 15:19:11.530281 [DBG] 127.0.0.1:4248 - rid:1 - Route connect msg sent
[75764] 2016/04/26 15:19:11.530408 [DBG] 127.0.0.1:4248 - rid:1 - Registering remote route "xZfu3u7usAPWkuThomoGzM"
[75764] 2016/04/26 15:19:11.530414 [DBG] 127.0.0.1:4248 - rid:1 - Route sent local subscriptions
[75764] 2016/04/26 15:19:11.530595 [DBG] 127.0.0.1:52727 - rid:2 - Route connection created
[75764] 2016/04/26 15:19:11.530659 [DBG] 127.0.0.1:52727 - rid:2 - Registering remote route "53Yi78q96t52QdyyWLKIyE"
[75764] 2016/04/26 15:19:11.530664 [DBG] 127.0.0.1:52727 - rid:2 - Route sent local subscriptions
```

First a route is created to the seed server (`...GzM`) and after that, a route from `...IyE` - which is the ID of the second server - is accepted.

The log from the seed server shows that it accepted the route from the third server:

```
[75653] 2016/04/26 15:19:11.530308 [DBG] 127.0.0.1:52726 - rid:2 - Route connection created
[75653] 2016/04/26 15:19:11.530384 [DBG] 127.0.0.1:52726 - rid:2 - Registering remote route "IRepas80TBwJByULX1ulAp"
[75653] 2016/04/26 15:19:11.530389 [DBG] 127.0.0.1:52726 - rid:2 - Route sent local subscriptions
```

And the log from the second server shows that it connected to the third.

```
[75665] 2016/04/26 15:19:11.530469 [DBG] Trying to connect to route on 127.0.0.1:6248
[75665] 2016/04/26 15:19:11.530565 [DBG] 127.0.0.1:6248 - rid:2 - Route connection created
[75665] 2016/04/26 15:19:11.530570 [DBG] 127.0.0.1:6248 - rid:2 - Route connect msg sent
[75665] 2016/04/26 15:19:11.530644 [DBG] 127.0.0.1:6248 - rid:2 - Registering remote route "IRepas80TBwJByULX1ulAp"
[75665] 2016/04/26 15:19:11.530650 [DBG] 127.0.0.1:6248 - rid:2 - Route sent local subscriptions
```

At this point, there is a full mesh cluster of NATS servers.

## Securing NATS

This section describes how to secure the NATS server, including authentication, authorization, and encryption using TLS and bcrypt.

### Authentication

The NATS server supports single and multi-user/client authentication. See also the [server authentication](http://nats.io/documentation/server/gnatsd-authentication/) documentation.

**Single user authentication**

For single-user authentication, you can start the NATS server with authentication enabled by passing in the required credentials on the command line, or by passing in a token.

```
gnatsd -DV --user foo --pass bar
```

```
gnatsd -DV -auth 'S3Cr3T0k3n!'
```

Clients can connect using:

```
nats://foo:bar@localhost:4222
```

```
nats://S3Cr3T0k3n!@localhost:4222
```

You can also enable single-user authentication and set the credentials in the server configuration file as follows:

```
authorization {
  user:     derek
  password: T0pS3cr3t
  timeout:  1
}
```

**Multi-user authentication**

You can enable multi-user authentication using a NATS server configuration file that defines user credentials (`user` and `password`), and optionally `permissions`, for two or more users. Multi-user authentication leverages [variables](#variables).

```
authorization {
  users = [
    {user: value or $VARIABLE, password: value or $VARIABLE}
    {user: value or $VARIABLE, password: value or $VARIABLE, [permissions: $PERMISSION]}
    ...
  ]
}
```

For example:

```
authorization {
  PASS: abcdefghijklmnopqrstuvwxwz0123456789
  users = [
    {user: alice, password: foo, permissions: $ADMIN}
    {user: bob,   password: bar, permissions: $REQUESTOR}
    {user: joe,   password: $PASS}
  ]
}
```

### Authorization

The NATS server supports authorization using subject-level permissions on a per-user basis. Permission-based authorization is available with [multi-user authentication](#authentication). See also the [Server Authorization](http://nats.io/documentation/server/gnatsd-authorization) documentation.

Each permission grant is an object with two fields: what subject(s) the authenticated user can publish to, and what subject(s) the authenticated user can subscribe to. The parser is generous at understanding what the intent is, so both arrays and singletons are processed. Subjects themselves can contain wildcards. Permissions make use of [variables](#variables).

You set permissions by creating an entry inside of the `authorization` configuration block that conforms to the following syntax:

```
authorization {
  PERMISSION_NAME = {
    publish = "singleton" or ["array", ...]
    subscribe = "singleton" or ["array", ...]
  }
}
```

Here is an example authorization configuration that defines three users, two of whom are assigned explicit permissions.

```
authorization {
  ADMIN = {
    publish = ">"
    subscribe = ">"
  }
  REQUESTOR = {
    publish = ["req.foo", "req.bar"]
    subscribe = "_INBOX.*"
  }
  DEFAULT_PERMISSIONS = {
    publish = "SANDBOX.*"
    subscribe = ["PUBLIC.>", "_INBOX.>"]
  }

  PASS: abcdefghijklmnopqrstuvwxwz0123456789
  users = [
    {user: alice, password: foo, permissions: $ADMIN}
    {user: bob,   password: bar, permissions: $REQUESTOR}
    {user: joe,   password: $PASS}
  ]
}
```

Since Alice is an ADMIN she can publish/subscribe on any subject. We use the wildcard “>” to match any subject.

Bob is REQUESTOR and can publish requests on subjects "req.foo" or "req.bar", and subscribe to anything that is a response ("_INBOX.*").

Joe has no permission grant and therefore inherits the default permission set. You set the inherited default permissions by assigning them to the `default_permissions` entry inside of the `authorization` configuration block.

Note that `_INBOX.*` subscribe permissions must be granted in order to use the request APIs in Apcera supported clients. If an unauthorized client publishes or attempts to subscribe to a subject, the action fails and is logged at the server, and an error message is returned to the client.

### TLS

As of Release 0.7.0, the server can use modern TLS semantics for client connections, route connections, and the HTTPS monitoring port.
The server requires TLS version 1.2, and sets preferences for modern cipher suites that avoid those known with vulnerabilities. The
server's preferences when building with Go1.5 are as follows.

```go
func defaultCipherSuites() []uint16 {
	return []uint16{
		// The SHA384 versions are only in Go1.5+
		tls.TLS_ECDHE_ECDSA_WITH_AES_256_GCM_SHA384,
		tls.TLS_ECDHE_ECDSA_WITH_AES_128_GCM_SHA256,
		tls.TLS_ECDHE_RSA_WITH_AES_256_GCM_SHA384,
		tls.TLS_ECDHE_RSA_WITH_AES_128_GCM_SHA256,
	}
}
```
The curve preferences are also re-ordered to provide the most secure
environment available, and are as follows:
```go
func defaultCurvePreferences() []tls.CurveID {
	return []tls.CurveID{
		tls.CurveP521,
		tls.CurveP384,
		tls.CurveP256,
	}
}
```
Generating self signed certs and intermediary certificate authorities is beyond the scope here, but this document can be helpful in addition to Google Search: <a href="https://docs.docker.com/engine/articles/https/" target="_blank">https://docs.docker.com/engine/articles/https/</a>.

The server **requires** a certificate and private key. Optionally the server can require that clients need to present certificates, and the server can be configured with a CA authority to verify the client certificates.

```
# Simple TLS config file

listen: 127.0.0.1:4443

tls {
  cert_file:  "./configs/certs/server-cert.pem"
  key_file:   "./configs/certs/server-key.pem"
  timeout:    2
}

authorization {
  user:     derek
  password: $2a$11$W2zko751KUvVy59mUTWmpOdWjpEm5qhcCZRd05GjI/sSOT.xtiHyG
  timeout:  1
}
```

If requiring client certificates as well, simply change the TLS section as follows.

```
tls {
  cert_file: "./configs/certs/server-cert.pem"
  key_file:  "./configs/certs/server-key.pem"
  ca_file:   "./configs/certs/ca.pem"
  verify:    true
}
```

When setting up clusters, all servers in the cluster, if using TLS, will both verify the connecting endpoints and the server responses. So certificates are checked in both directions. Certificates can be configured only for the server's cluster identity, keeping client and server certificates separate from cluster formation.

```
cluster {
  listen: 127.0.0.1:4244

  tls {
    # Route cert
    cert_file: "./configs/certs/srva-cert.pem"
    # Private key
    key_file:  "./configs/certs/srva-key.pem"
    # Optional certificate authority verifying connected routes
    # Required when we have self-signed CA, etc.
    ca_file:   "./configs/certs/ca.pem"
  }
  # Routes are actively solicited and connected to from this server.
  # Other servers can connect to us if they supply the correct credentials
  # in their routes definitions from above.
  routes = [
    nats-route://127.0.0.1:4246
  ]
}
```

The server can be run using command line arguments to enable TLS functionality.

```
--tls                        Enable TLS, do not verify clients (default: false)
--tlscert FILE               Server certificate file
--tlskey FILE                Private key for server certificate
--tlsverify                  Enable TLS, verify client certificates
--tlscacert FILE             Client certificate CA for verification
```

Examples using the test certificates which are self signed for localhost and 127.0.0.1.

```bash
> ./gnatsd --tls --tlscert=./test/configs/certs/server-cert.pem --tlskey=./test/configs/certs/server-key.pem

[2935] 2016/04/26 13:34:30.685413 [INF] Starting nats-server version 0.8.0.beta
[2935] 2016/04/26 13:34:30.685509 [INF] Listening for client connections on 0.0.0.0:4222
[2935] 2016/04/26 13:34:30.685656 [INF] TLS required for client connections
[2935] 2016/04/26 13:34:30.685660 [INF] Server is ready
```

Notice that the log  indicates that the client connections will be required to use TLS. If you run the server in Debug mode with -D or -DV, the logs will show the cipher suite selection for each connected client.

```
[15146] 2015/12/03 12:38:37.733139 [DBG] ::1:63330 - cid:1 - Starting TLS client connection handshake
[15146] 2015/12/03 12:38:37.751948 [DBG] ::1:63330 - cid:1 - TLS handshake complete
[15146] 2015/12/03 12:38:37.751959 [DBG] ::1:63330 - cid:1 - TLS version 1.2, cipher suite TLS_ECDHE_RSA_WITH_AES_128_GCM_SHA256
```

If you want the server to enforce and require client certificates as well via the command line, utilize this example.

```
> ./gnatsd --tlsverify --tlscert=./test/configs/certs/server-cert.pem --tlskey=./test/configs/certs/server-key.pem --tlscacert=./test/configs/certs/ca.pem
```

### Bcrypt

In addition to TLS functionality, the server now also supports bcrypt for passwords and tokens. This is transparent and you can simply replace the plaintext password in the configuration with the bcrypt hash, the server will automatically utilize bcrypt as needed.

There is a utility bundled under /util/mkpasswd. By default with no arguments it will generate a secure password and the associated hash. This can be used for a password or a token in the configuration. If you already have a password selected, you can supply that on stdin with the -p flag.

```bash
> $GOPATH/bin/mkpasswd
pass: #IclkRPHUpsTmACWzmIGXr
bcrypt hash: $2a$11$3kIDaCxw.Glsl1.u5nKa6eUnNDLV5HV9tIuUp7EHhMt6Nm9myW1aS
```

Add into the server configuration file's authorization section.
```
  authorization {
    user: derek
    password: $2a$11$3kIDaCxw.Glsl1.u5nKa6eUnNDLV5HV9tIuUp7EHhMt6Nm9myW1aS
  }
```

## Monitoring

If the monitoring port is enabled, the NATS server runs a lightweight HTTP server that has the following endpoints: /varz, /connz, /routez, and /subsz. All endpoints return a JSON object. See [NATS Server monitoring](http://nats.io/documentation/server/gnatsd-monitoring/) for endpoint examples.

To see a demonstration of NATS monitoring, run a command similar to the following for each desired endpoint:

```
curl demo.nats.io:8222/varz
```

To enable the monitoring server, start the NATS server with the monitoring flag `-m` (or `-ms`) and specify the monitoring port.

Monitoring options

<<<<<<< HEAD
    -m, --http_port PORT             HTTP PORT for monitoring
    -ms,--https_port PORT            Use HTTPS PORT for monitoring (requires TLS cert and key)

To enable monitoring via the configuration file, use `host:port` (there is no explicit configuration flag for the monitoring interface).

For example, running the `gnatsd -m 8222` command, you should see that the NATS server starts with the HTTP monitoring port enabled. To view the monitoring home page, go to <a href="http://localhost:8222/" target="_blank">http://localhost:8222/</a>.
=======
Run `go test ./...` to run the unit regression tests.

Run `go install ./...` to build and install `gnatsd`, `mkpasswd`, `nats-pub` and `nats-sub` to $GOPATH/bin.

You can invoke `$GOPATH/bin/gnatsd &`, with no options and no configuration file, to start a server 
with acceptable standalone defaults (no authentication, no clustering). And start a subscriber via 
`$GOPATH/bin/nats-sub foo &` and publish a message on the `foo` channel like `$GOPATH/bin/nats-pub foo hello`.
>>>>>>> a9442d3f

```
[83249] 2016/06/23 19:39:35.173557 [INF] Starting nats-server version 0.8.0
[83249] 2016/06/23 19:39:35.173835 [INF] Starting http monitor on 0.0.0.0:8222
[83249] 2016/06/23 19:39:35.175193 [INF] Listening for client connections on 0.0.0.0:4222
[83249] 2016/06/23 19:39:35.175226 [INF] Server is ready
```

## License

(The MIT License)

Copyright (c) 2012-2016 Apcera Inc.

Permission is hereby granted, free of charge, to any person obtaining a copy
of this software and associated documentation files (the "Software"), to
deal in the Software without restriction, including without limitation the
rights to use, copy, modify, merge, publish, distribute, sublicense, and/or
sell copies of the Software, and to permit persons to whom the Software is
furnished to do so, subject to the following conditions:

The above copyright notice and this permission notice shall be included in
all copies or substantial portions of the Software.

THE SOFTWARE IS PROVIDED "AS IS", WITHOUT WARRANTY OF ANY KIND, EXPRESS OR
IMPLIED, INCLUDING BUT NOT LIMITED TO THE WARRANTIES OF MERCHANTABILITY,
FITNESS FOR A PARTICULAR PURPOSE AND NONINFRINGEMENT. IN NO EVENT SHALL THE
AUTHORS OR COPYRIGHT HOLDERS BE LIABLE FOR ANY CLAIM, DAMAGES OR OTHER
LIABILITY, WHETHER IN AN ACTION OF CONTRACT, TORT OR OTHERWISE, ARISING
FROM, OUT OF OR IN CONNECTION WITH THE SOFTWARE OR THE USE OR OTHER DEALINGS
IN THE SOFTWARE.

[License-Url]: http://opensource.org/licenses/MIT
[License-Image]: https://img.shields.io/npm/l/express.svg
[Build-Status-Url]: http://travis-ci.org/nats-io/gnatsd
[Build-Status-Image]: https://travis-ci.org/nats-io/gnatsd.svg?branch=master
[Release-Url]: https://github.com/nats-io/gnatsd/releases/tag/v0.9.6
[Release-image]: http://img.shields.io/badge/release-v0.9.6-1eb0fc.svg
[Coverage-Url]: https://coveralls.io/r/nats-io/gnatsd?branch=master
[Coverage-image]: https://coveralls.io/repos/github/nats-io/gnatsd/badge.svg?branch=master
[ReportCard-Url]: http://goreportcard.com/report/nats-io/gnatsd
[ReportCard-Image]: http://goreportcard.com/badge/github.com/nats-io/gnatsd
[github-release]: https://github.com/nats-io/gnatsd/releases/<|MERGE_RESOLUTION|>--- conflicted
+++ resolved
@@ -42,6 +42,12 @@
 - Clone the <https://github.com/nats-io/gnatsd> repository.
 - Run `go build` inside the `/nats-io/gnatsd` directory. A successful build produces no messages and creates the server executable `gnatsd` in the directory.
 - Run `go test ./...` to run the unit regression tests.
+- Run `go install ./...` to build and install `gnatsd`, `mkpasswd`, `nats-pub` and `nats-sub` to $GOPATH/bin.
+
+You can invoke `$GOPATH/bin/gnatsd &`, with no options and no configuration file, to start a server
+with acceptable standalone defaults (no authentication, no clustering). And start a subscriber via
+`$GOPATH/bin/nats-sub foo &` and publish a message on the `foo` channel like `$GOPATH/bin/nats-pub foo hello`.
+
 
 ## Running
 
@@ -55,6 +61,8 @@
 ```
 
 The server is started and listening for client connections on port 4222 (the default) from all available interfaces. The logs are displayed to stdout as shown above in the server output.
+
+You can connect and subscribe to the foo channel on the local server by invoking `nats-sub foo &` and publish a message on the `foo` channel by invoking `nats-pub foo hello`.
 
 ### Clients
 
@@ -629,22 +637,12 @@
 
 Monitoring options
 
-<<<<<<< HEAD
     -m, --http_port PORT             HTTP PORT for monitoring
     -ms,--https_port PORT            Use HTTPS PORT for monitoring (requires TLS cert and key)
 
 To enable monitoring via the configuration file, use `host:port` (there is no explicit configuration flag for the monitoring interface).
 
 For example, running the `gnatsd -m 8222` command, you should see that the NATS server starts with the HTTP monitoring port enabled. To view the monitoring home page, go to <a href="http://localhost:8222/" target="_blank">http://localhost:8222/</a>.
-=======
-Run `go test ./...` to run the unit regression tests.
-
-Run `go install ./...` to build and install `gnatsd`, `mkpasswd`, `nats-pub` and `nats-sub` to $GOPATH/bin.
-
-You can invoke `$GOPATH/bin/gnatsd &`, with no options and no configuration file, to start a server 
-with acceptable standalone defaults (no authentication, no clustering). And start a subscriber via 
-`$GOPATH/bin/nats-sub foo &` and publish a message on the `foo` channel like `$GOPATH/bin/nats-pub foo hello`.
->>>>>>> a9442d3f
 
 ```
 [83249] 2016/06/23 19:39:35.173557 [INF] Starting nats-server version 0.8.0
